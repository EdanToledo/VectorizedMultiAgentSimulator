--- conflicted
+++ resolved
@@ -502,22 +502,14 @@
         self._linear_friction = linear_friction
         self._angular_friction = angular_friction
         # gravity
-<<<<<<< HEAD
-        self._gravity = (
-            np.array(gravity, dtype=np.float32)
-            if gravity is not None
-            else gravity
-        )
-=======
         if isinstance(gravity, Tensor):
             self._gravity = gravity
         else:
             self._gravity = (
-                torch.tensor(gravity, device=self.device, dtype=torch.float32)
+                np.array(gravity, dtype=np.float32)
                 if gravity is not None
                 else gravity
             )
->>>>>>> cecfcb09
         # entity goal
         self._goal = None
         # Render the entity
